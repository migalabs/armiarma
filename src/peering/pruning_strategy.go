--- conflicted
+++ resolved
@@ -53,18 +53,6 @@
 	identEventNot  chan hosts.IdentificationEvent
 
 	// List of peers sorted by the amount of time thatwe have to wait
-<<<<<<< HEAD
-	PeerQueue           PeerQueue
-	lastIterTime        time.Duration
-	PeerQueueIterations int // number of times we have refreshed the peerqueue, meaning we iterated everything that could
-	// be connectable inside the peerqueue
-	/*
-		// TODO: Choose the necessary parameters for the pruning
-		FilterDigest beacon.ForkDigest `ask:"--filter-digest" help:"Only connect when the peer is known to have the given fork digest in ENR. Or connect to any if not specified."`
-		FilterPort   int               `ask:"--filter-port" help:"Only connect to peers that has the given port advertised on the ENR."`
-		Filtering    bool              `changed:"filter-digest"`
-	*/
-=======
 	PeerQueue PeerQueue
 
 	// Prometheus Control Variables
@@ -72,7 +60,7 @@
 	iterForcingNextConnTime time.Time
 	attemptedPeers          int64
 	queueErroDistribution   map[string]int64
->>>>>>> a633a8db
+	PeerQueueIterations     int
 }
 
 // NewPruningStrategy
