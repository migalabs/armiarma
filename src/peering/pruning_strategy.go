--- conflicted
+++ resolved
@@ -181,13 +181,8 @@
 					c.PeerStore.StoreOrUpdatePeer(npeer)
 
 					// Send next peer to the peering service
-<<<<<<< HEAD
 					slog.Debugf("pushing next peer %s into peer stream", pinfo.PeerId)
-					errorAttemptCategories[nextPeer.DelayObj.GetType()]++
-=======
-					c.Log.Debugf("pushing next peer %s into peer stream", pinfo.PeerId)
 					atomic.AddInt64(errorAttemptCategories[nextPeer.DelayObj.GetType()], 1)
->>>>>>> 4ac13ce8
 					c.peerStreamChan <- pinfo
 
 					// increment peerCounter to see if we finished iterating the peerstore
