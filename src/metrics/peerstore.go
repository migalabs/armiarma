package metrics

import (
	"fmt"
	"os"
	"time"

	"github.com/pkg/errors"
	"github.com/protolambda/rumor/metrics/utils"
	"github.com/protolambda/rumor/p2p/gossip/database"
	log "github.com/sirupsen/logrus"
)

type ErrorHandling func(*Peer)

type PeerStore struct {
<<<<<<< HEAD
	PeerStore         PeerStoreStorage
=======
	PeerStore         sync.Map
>>>>>>> 7bc2aa79
	MessageDatabase   *database.MessageDatabase // TODO: Discuss
	StartTime         time.Time
	PeerstoreIterTime time.Duration
	MsgNotChannels    map[string](chan bool) // TODO: Unused?
}

func NewPeerStore(dbtype string, path string) PeerStore {
	var db PeerStoreStorage
	switch dbtype {
	case "bold":
		if len(path) <= 0 {
			path = default_db_path
		}
		db = NewBoltPeerDB(path)
	case "memory":
		db = NewMemoryDB()
	default:
		if len(path) <= 0 {
			path = default_db_path
		}
		db = NewBoltPeerDB(path)
	}
	ps := PeerStore{
		PeerStore:      db,
		StartTime:      time.Now(),
		MsgNotChannels: make(map[string](chan bool)),
	}
	return ps
}

func (c *PeerStore) ImportPeerStoreMetrics(importFolder string) error {
	// TODO: Load to memory an existing csv
	// Perhaps not needed since we are migrating to a database
	// See: https://github.com/migalabs/armiarma/pull/18

	return nil
}

// Function that resets to 0 the connections/disconnections, and message counters
// this way the Ram Usage gets limited (up to ~10k nodes for a 12h-24h )
// NOTE: Keep in mind that the peers that we ended up connected to, will experience a weid connection time
// TODO: Fix peers that stayed connected to the tool
func (c *PeerStore) ResetDynamicMetrics() {
	log.Info("Reseting Dynamic Metrics in Peer")

	// Iterate throught the peers in the metrics, restarting connection events and messages
	c.PeerStore.Range(func(key string, value Peer) bool {
		value.ResetDynamicMetrics()
		c.PeerStore.Store(key, value)
		return true
	})
	log.Info("Finished Reseting Dynamic Metrics")
}

// Function that adds a notification channel to the message gossip topic
func (c *PeerStore) AddNotChannel(topicName string) {
	c.MsgNotChannels[topicName] = make(chan bool, 100)
}

// Updates the peer without overwritting all its content
func (c *PeerStore) StoreOrUpdatePeer(peer Peer) {
	// TODO: We could also store the old data if there was a change. For example
	// if a given client upgrated it version. Use oldData
	// See: https://github.com/migalabs/armiarma/issues/17
	// Currently just overwritting what was before
	oldPeer, err := c.GetPeerData(peer.PeerId)
	// if error means not found, just store it
	if err != nil {
		c.PeerStore.Store(peer.PeerId, peer)
	} else {
		// Fetch the new info of a peer directly from the new peer struct
		oldPeer.FetchPeerInfoFromPeer(peer)
		c.PeerStore.Store(peer.PeerId, oldPeer)
	}
}

// Stores exact peer, overwritting the existing peer. Use only internally
func (c *PeerStore) StorePeer(peer Peer) {
	c.PeerStore.Store(peer.PeerId, peer)
}

// Get peer data
func (c *PeerStore) GetPeerData(peerId string) (Peer, error) {
	peerData, ok := c.PeerStore.Load(peerId)
	if !ok {
		return Peer{}, errors.New("could not find peer in peerstore: " + peerId)
	}
	return peerData, nil
}

/// AddNewAttempts adds the resuts of a negative new attempt over an existing peer
// increasing the attempt counter and the respective fields
func (c *PeerStore) AddNewNegConnectionAttempt(id string, rec_err string, fn ErrorHandling) error {
	p, err := c.GetPeerData(id)
	if err != nil { // the peer was already in the sync.Map return true
		return fmt.Errorf("Not peer found with that ID %s", id)
	}
	// Update the counter and connection status
	p.Attempts += 1
	if !p.Attempted {
		p.Attempted = true
		p.Error = utils.FilterError(rec_err)

	}
	// Handle each of the different error types as defined currently at pruneconnect.go
	fn(&p)

	// Store the new struct in the sync.Map
	c.StorePeer(p)
	return nil
}

// AddNewPosConnectionAttempt adds the resuts of a possitive new attempt over an existing peer
// increasing the attempt counter and the respective fields
func (c *PeerStore) AddNewPosConnectionAttempt(id string) error {
	p, err := c.GetPeerData(id)
	if err != nil { // the peer was already in the sync.Map return true
		return fmt.Errorf("Not peer found with that ID %s", id)
	}
	// Update the counter and connection status
	p.Attempts += 1
	if !p.Attempted {
		p.Attempted = true

	}
	p.Succeed = true
	p.Error = "None"
	// clean the Negative connection Attempt list
	p.AddPositiveConnAttempt()
	// Store the new struct in the sync.Map
	c.StorePeer(p)
	return nil
}

/// AddNewAttempts adds the resuts of a negative new attempt over an existing peer
// increasing the attempt counter and the respective fields
func (c *PeerStore) AddNewNegConnectionAttempt(id string, rec_err string, fn ErrorHandling) error {
	p, err := c.GetPeerData(id)
	if err != nil { // the peer was already in the sync.Map return true
		return fmt.Errorf("Not peer found with that ID %s", id)
	}
	// Update the counter and connection status
	p.Attempts += 1
	if !p.Attempted {
		p.Attempted = true
		p.Error = utils.FilterError(rec_err)

	}
	// Handle each of the different error types as defined currently at pruneconnect.go
	fn(&p)

	// Store the new struct in the sync.Map
	c.StorePeer(p)
	return nil
}

// AddNewPosConnectionAttempt adds the resuts of a possitive new attempt over an existing peer
// increasing the attempt counter and the respective fields
func (c *PeerStore) AddNewPosConnectionAttempt(id string) error {
	p, err := c.GetPeerData(id)
	if err != nil { // the peer was already in the sync.Map return true
		return fmt.Errorf("Not peer found with that ID %s", id)
	}
	// Update the counter and connection status
	p.Attempts += 1
	if !p.Attempted {
		p.Attempted = true

	}
	p.Succeed = true
	p.Error = "None"
	// clean the Negative connection Attempt list
	p.AddPositiveConnAttempt()
	// Store the new struct in the sync.Map
	c.StorePeer(p)
	return nil
}

// Add a connection Event to the given peer
func (c *PeerStore) ConnectionEvent(peerId string, direction string) error {
	peer, err := c.GetPeerData(peerId)
	if err != nil {
		return errors.New("could not add connection event, peer is not in the list: " + peerId)
	}
	peer.ConnectionEvent(direction, time.Now())
	c.StorePeer(peer)
	return nil
}

// Add a connection Event to the given peer
func (c *PeerStore) DisconnectionEvent(peerId string) error {
	peer, err := c.GetPeerData(peerId)
	if err != nil {
		return errors.New("could not add disconnection event, peer is not in the list: " + peerId)
	}
	peer.DisconnectionEvent(time.Now())
	c.StorePeer(peer)
	return nil
}

// Add a connection Event to the given peer
func (c *PeerStore) MetadataEvent(peerId string, success bool) error {
	peer, err := c.GetPeerData(peerId)
	if err != nil {
		return errors.New("could not add metadata event, peer is not in the list: " + peerId)
	}
	peer.MetadataRequest = true
	if success {
		peer.MetadataSucceed = true
	}
	c.StorePeer(peer)
	return nil
}

// AddNewAttempts adds the resuts of a new attempt over an existing peer
// increasing the attempt counter and the respective fields
func (c *PeerStore) ConnectionAttemptEvent(peerId string, succeed bool, conErr string) error {
	peer, err := c.GetPeerData(peerId)
	if err != nil {
		return errors.New("could not add connection attempt, peer is not in the list: " + peerId)
	}
	peer.ConnectionAttemptEvent(succeed, conErr)
	c.StorePeer(peer)
	return nil
}

// Function that Manages the metrics updates for the incoming messages
// TODO: Rename to AddNewMessageEvent or something like that
func (c *PeerStore) MessageEvent(peerId string, topicName string) error {
	peer, err := c.GetPeerData(peerId)
	if err != nil {
		return errors.New("could not add message event, peer is not in the list: " + peerId)
	}
	peer.MessageEvent(topicName, time.Now())
	c.StorePeer(peer)
	return nil
}

// Get a map with the errors we got when connecting and their amount
func (gm *PeerStore) GetErrorCounter() map[string]uint64 {
	errorsAndAmount := make(map[string]uint64)
	gm.PeerStore.Range(func(key string, value Peer) bool {
		errorsAndAmount[value.Error]++
		return true
	})

	return errorsAndAmount
}

// Update the last iteration throught whole PeerStore
func (c *PeerStore) NewPeerstoreIteration(t time.Duration) {
	c.PeerstoreIterTime = t
}

// Exports to a csv, useful for debug
func (c *PeerStore) ExportToCSV(filePath string) error {
	log.Info("Exporting metrics to csv: ", filePath)
	csvFile, err := os.Create(filePath)
	if err != nil {
		return errors.Wrap(err, "error opening the file "+filePath)
	}
	defer csvFile.Close()

	// First raw of the file will be the Titles of the columns
	_, err = csvFile.WriteString("Peer Id,Node Id,User Agent,Client,Version,Pubkey,Address,Ip,Country,City,Request Metadata,Success Metadata,Attempted,Succeed,ConnStablished,IsConnected,Attempts,Error,Latency,Connections,Disconnections,Connected Time,Beacon Blocks,Beacon Aggregations,Voluntary Exits,Proposer Slashings,Attester Slashings,Total Messages\n")
	if err != nil {
		errors.Wrap(err, "error while writing the titles on the csv "+filePath)
	}

	err = nil
	c.PeerStore.Range(func(key string, value Peer) bool {
		_, err = csvFile.WriteString(value.ToCsvLine())
		return true
	})

	if err != nil {
		return errors.Wrap(err, "could not export peer metrics")
	}

	return nil
}<|MERGE_RESOLUTION|>--- conflicted
+++ resolved
@@ -14,11 +14,7 @@
 type ErrorHandling func(*Peer)
 
 type PeerStore struct {
-<<<<<<< HEAD
 	PeerStore         PeerStoreStorage
-=======
-	PeerStore         sync.Map
->>>>>>> 7bc2aa79
 	MessageDatabase   *database.MessageDatabase // TODO: Discuss
 	StartTime         time.Time
 	PeerstoreIterTime time.Duration
